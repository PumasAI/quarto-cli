{
<<<<<<< HEAD
    "imports": {
        "cliffy/": "https://deno.land/x/cliffy/",
        "encoding/": "https://deno.land/std@0.119.0/encoding/",
	"uuid/": "https://deno.land/std@0.119.0/uuid/",
        "flags/": "https://deno.land/std@0.119.0/flags/",
        "fmt/": "https://deno.land/std@0.119.0/fmt/",
        "fs/": "https://deno.land/std@0.119.0/fs/",
        "io/": "https://deno.land/std@0.119.0/io/",
        "log/": "https://deno.land/std@0.119.0/log/",
        "streams/": "https://deno.land/std@0.119.0/streams/",
        "path/": "https://deno.land/std@0.119.0/path/",
        "lodash/": "https://deno.land/x/deno_lodash/",
        "async/": "https://deno.land/std@0.119.0/async/",
        "blueimpMd5": "https://cdn.skypack.dev/blueimp-md5",
        "diff": "https://cdn.skypack.dev/diff",
        "ajv": "https://cdn.skypack.dev/ajv",
        "deno_dom/": "https://deno.land/x/deno_dom@v0.1.20-alpha/",
=======
  "imports": {
    "async/": "https://deno.land/std@0.119.0/async/",
    "encoding/": "https://deno.land/std@0.119.0/encoding/",
    "flags/": "https://deno.land/std@0.119.0/flags/",
    "fmt/": "https://deno.land/std@0.119.0/fmt/",
    "fs/": "https://deno.land/std@0.119.0/fs/",
    "io/": "https://deno.land/std@0.119.0/io/",
    "log/": "https://deno.land/std@0.119.0/log/",
    "path/": "https://deno.land/std@0.119.0/path/",
    "streams/": "https://deno.land/std@0.119.0/streams/",
>>>>>>> f7f2d57d

    "cliffy/": "https://deno.land/x/cliffy@v0.19.3/",
    "deno_dom/": "https://deno.land/x/deno_dom@v0.1.20-alpha/",
	
    "ajv": "https://cdn.skypack.dev/ajv@8.8.2",
    "blueimpMd5": "https://cdn.skypack.dev/blueimp-md5@2.19.0",
    "diff": "https://cdn.skypack.dev/diff@5.0.0",
    "lodash/": "https://cdn.skypack.dev/lodash@4.17.21/",

    "https://deno.land/std@0.105.0/": "https://deno.land/std@0.119.0/",
    "https://deno.land/std@0.101.0/": "https://deno.land/std@0.119.0/"
  }
}<|MERGE_RESOLUTION|>--- conflicted
+++ resolved
@@ -1,23 +1,4 @@
 {
-<<<<<<< HEAD
-    "imports": {
-        "cliffy/": "https://deno.land/x/cliffy/",
-        "encoding/": "https://deno.land/std@0.119.0/encoding/",
-	"uuid/": "https://deno.land/std@0.119.0/uuid/",
-        "flags/": "https://deno.land/std@0.119.0/flags/",
-        "fmt/": "https://deno.land/std@0.119.0/fmt/",
-        "fs/": "https://deno.land/std@0.119.0/fs/",
-        "io/": "https://deno.land/std@0.119.0/io/",
-        "log/": "https://deno.land/std@0.119.0/log/",
-        "streams/": "https://deno.land/std@0.119.0/streams/",
-        "path/": "https://deno.land/std@0.119.0/path/",
-        "lodash/": "https://deno.land/x/deno_lodash/",
-        "async/": "https://deno.land/std@0.119.0/async/",
-        "blueimpMd5": "https://cdn.skypack.dev/blueimp-md5",
-        "diff": "https://cdn.skypack.dev/diff",
-        "ajv": "https://cdn.skypack.dev/ajv",
-        "deno_dom/": "https://deno.land/x/deno_dom@v0.1.20-alpha/",
-=======
   "imports": {
     "async/": "https://deno.land/std@0.119.0/async/",
     "encoding/": "https://deno.land/std@0.119.0/encoding/",
@@ -28,7 +9,7 @@
     "log/": "https://deno.land/std@0.119.0/log/",
     "path/": "https://deno.land/std@0.119.0/path/",
     "streams/": "https://deno.land/std@0.119.0/streams/",
->>>>>>> f7f2d57d
+    "uuid/": "https://deno.land/std@0.119.0/uuid/",
 
     "cliffy/": "https://deno.land/x/cliffy@v0.19.3/",
     "deno_dom/": "https://deno.land/x/deno_dom@v0.1.20-alpha/",
