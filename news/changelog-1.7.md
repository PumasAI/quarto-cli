All changes included in 1.7:

## Regression fixes

- ([#11509](https://github.com/quarto-dev/quarto-cli/issues/11509)): Fix link-decoration regression in HTML formats.
- ([#11532](https://github.com/quarto-dev/quarto-cli/issues/11532)): Fix regression for [#660](https://github.com/quarto-dev/quarto-cli/issues/660), which causes files to have incorrect permissions when Quarto is installed in a location not writable by the current user.
- ([#11549](https://github.com/quarto-dev/quarto-cli/issues/11549)): Fix regression in rendering `dashboard` tabsets into cards without titles.
- ([#11580](https://github.com/quarto-dev/quarto-cli/issues/11580)): Fix regression with documents containing `categories` fields that are not strings.

## YAML validation

- ([#11654](https://github.com/quarto-dev/quarto-cli/issues/11654)): Allow `page-inset` as value in `column` key for code cells.

## Book Project

- ([#11520](https://github.com/quarto-dev/quarto-cli/issues/11520)): Book's cover image now escapes lightbox treatment, which was incorrectly applied to it when `lightbox: true` was set in the book's configuration.

## `quarto check`

- ([#11608](https://github.com/quarto-dev/quarto-cli/pull/11608)): Do not issue error message when calling `quarto check info`.

## `typst` Format

- ([#11578](https://github.com/quarto-dev/quarto-cli/issues/11578)): Typst column layout widths use fractional `fr` units instead of percent `%` units for unitless and default widths in order to fill the enclosing block and not spill outside it.

## Lua Filters and extensions

- ([#11526](https://github.com/quarto-dev/quarto-cli/pull/11526)):
  General improvements to the style and robustness of Quarto's Lua code.
  This also provides a new public function `quarto.utils.is_empty_node`
  that allows to check whether a node is empty, i.e., whether it's an
  empty list, has no child nodes, and contains no text.
<<<<<<< HEAD
- ([#11699](https://github.com/quarto-dev/quarto-cli/issues/11699)): Fix crash with `video` shortcode inside HTML comments.
=======
- Expose new `quarto.paths.tinytex_bin_dir` in Quarto's Lua API. If TinyTeX is found by Quarto, this will be set to the path to the `bin` directory of the TinyTeX installation where command line tool are located (e.g., `pdflatex`, `tlmgr`, etc.). If TinyTeX is not found, this will be `nil`, meaning Quarto will use the system PATH to find the command line tools.
>>>>>>> 0ce5ced9

## Other Fixes and Improvements

- ([#8613](https://github.com/quarto-dev/quarto-cli/issues/8613)): Fix `giscus` color on load to support dark mode (by @kv9898).
- ([#11441](https://github.com/quarto-dev/quarto-cli/issues/11441)): Don't add newlines around shortcodes during processing.
- ([#11643](https://github.com/quarto-dev/quarto-cli/issues/11643)): Improve highlighting of nested code block inside markdown code block, i.e. using ` ```{{python}} ` or ` ```python ` inside ` ````markdown` fenced code block.<|MERGE_RESOLUTION|>--- conflicted
+++ resolved
@@ -30,11 +30,8 @@
   This also provides a new public function `quarto.utils.is_empty_node`
   that allows to check whether a node is empty, i.e., whether it's an
   empty list, has no child nodes, and contains no text.
-<<<<<<< HEAD
 - ([#11699](https://github.com/quarto-dev/quarto-cli/issues/11699)): Fix crash with `video` shortcode inside HTML comments.
-=======
 - Expose new `quarto.paths.tinytex_bin_dir` in Quarto's Lua API. If TinyTeX is found by Quarto, this will be set to the path to the `bin` directory of the TinyTeX installation where command line tool are located (e.g., `pdflatex`, `tlmgr`, etc.). If TinyTeX is not found, this will be `nil`, meaning Quarto will use the system PATH to find the command line tools.
->>>>>>> 0ce5ced9
 
 ## Other Fixes and Improvements
 
