--- conflicted
+++ resolved
@@ -6,11 +6,8 @@
 
 ## `typst` Format
 
-<<<<<<< HEAD
 - ([#10168](https://github.com/quarto-dev/quarto-cli/issues/10168)): support `csl` bibliography style.
-=======
 - ([#10181](https://github.com/quarto-dev/quarto-cli/issues/10181)): Remove workaround for image dimensions which is no longer necessary and mishandled image paths with spaces.
->>>>>>> c82c9e2d
 
 ## Other Fixes and Improvements
 
