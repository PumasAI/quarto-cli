--- conflicted
+++ resolved
@@ -334,11 +334,8 @@
 
   { name = "pre-scope-resolution",
     filter = resolve_scoped_elements(),
-<<<<<<< HEAD
-    traverser = 'jog',
-=======
+    traverser = 'jog',
     flags = { "has_tables" }
->>>>>>> 6d5e2d05
   },
 
   { name = "pre-combined-figures-theorems-etc",
