/*
 * brand.ts
 *
 * Generate SASS bundles from `_brand.yml`
 *
 * Copyright (C) 2024 Posit Software, PBC
 */

import {
  Format,
  FormatExtras,
  kSassBundles,
  SassBundle,
  SassLayer,
} from "../../config/types.ts";
import { ProjectContext } from "../../project/types.ts";
import {
  BrandFont,
  BrandFontBunny,
  BrandFontCommon,
  BrandFontGoogle,
  BrandFontWeight,
} from "../../resources/types/schema-types.ts";
import { Brand } from "../brand/brand.ts";

const defaultColorNameMap: Record<string, string> = {
  "link-color": "link",
  "pre-color": "foreground",
  "body-bg": "background",
  "body-color": "foreground",
  "body-secondary-color": "secondary",
  "body-secondary": "secondary",
  "body-tertiary-color": "tertiary",
  "body-tertiary": "secondary",
};

const brandFontWeightValue: (weight: BrandFontWeight) => number = (weight) => {
  if (typeof weight === "number") {
    return weight;
  }
  // from https://developer.mozilla.org/en-US/docs/Web/CSS/font-weight#common_weight_name_mapping
  // excluding 950
  const stringMap: Record<string, number> = {
    thin: 100,
    "extra-light": 200,
    "ultra-light": 200,
    light: 300,
    normal: 400,
    regular: 400,
    medium: 500,
    "semi-bold": 600,
    "demi-bold": 600,
    bold: 700,
    "extra-bold": 800,
    "ultra-bold": 800,
    black: 900,
  };
  const result = stringMap[weight];
  if (result === undefined) {
    throw new Error(`Unknown font weight ${weight}`);
  }
  return result;
};

export async function brandBootstrapSassBundles(
  fileName: string | undefined,
  project: ProjectContext,
  key: string,
): Promise<SassBundle[]> {
  const layers = await brandBootstrapSassLayers(
    fileName,
    project,
    defaultColorNameMap,
  );
  return [{
    key,
    dependency: "bootstrap",
    user: layers,
  }];
}

const bunnyFontImportString = (description: BrandFontCommon) => {
  const bunnyName = (name: string) => name.replace(/ /g, "-");
  const bunnyFamily = description.family;
  if (!bunnyFamily) {
    throw new Error("Bunny font family not specified");
  }
  const styles = !description.style
    ? ["normal", "italic"]
    : typeof description.style === "string"
    ? [description.style]
    : description.style;
  const weightArray = !description.weight
    ? [400, 700]
    : typeof description.weight === "number" ||
        typeof description.weight === "string"
    ? [brandFontWeightValue(description.weight)]
    : description.weight.map((w) => brandFontWeightValue(w));
  const display = description.display ?? "swap";
  const weights = styles.includes("italic")
    ? weightArray.map((w) => `${w}i`).join(",") +
      "," +
      weightArray.join(",")
    : weightArray.join(",");
  // @import url(https://fonts.bunny.net/css?family=albert-sans:200i,400,700);
  return `@import url('https://fonts.bunny.net/css?family=${
    bunnyName(bunnyFamily)
  }:${weights}&display=${display}');`;
};

const googleFontImportString = (description: BrandFontGoogle) => {
  const googleFamily = typeof description === "string"
    ? description
    : description.family;
  const styles = !description.style
    ? ["normal", "italic"]
    : typeof description.style === "string"
    ? [description.style]
    : description.style;
  const weightArray = !description.weight
    ? [400, 700]
    : typeof description.weight === "number" ||
        typeof description.weight === "string"
    ? [brandFontWeightValue(description.weight)]
    : description.weight.map((w) => brandFontWeightValue(w));
  const display = description.display ?? "swap";
  let styleString = "";
  let weights = "";

  if (styles.includes("italic")) {
    styleString = "ital,";
    weights = weightArray.map((w) => `0,${w}`).join(";") +
      ";" +
      weightArray.map((w) => `1,${w}`).join(";");
  } else {
    weights = !description.weight ? "400;700" : weightArray.join(";");
  }
  return `@import url('https://fonts.googleapis.com/css2?family=${
    googleFamily!.replace(
      / /g,
      "+",
    )
  }:${styleString}wght@${weights}&display=${display}');`;
};

const brandColorLayer = (
  brand: Brand,
  nameMap: Record<string, string>,
): SassLayer => {
  const colorVariables: string[] = [
    "/* color variables from _brand.yml */",
    '// quarto-scss-analysis-annotation { "action": "push", "origin": "_brand.yml color" }',
  ];
  const colorCssVariables: string[] = [
    "/* color CSS variables from _brand.yml */",
    '// quarto-scss-analysis-annotation { "action": "push", "origin": "_brand.yml color" }',
    ":root {",
  ];

  // Create `brand-` prefixed Sass and CSS variables from color.palette
  for (const colorKey of Object.keys(brand.data?.color?.palette ?? {})) {
    const colorVar = colorKey.replace(/[^a-zA-Z0-9_-]+/g, "-");
    colorVariables.push(
      `$brand-${colorVar}: ${brand.getColor(colorKey)} !default;`,
    );
    colorCssVariables.push(
      `  --brand-${colorVar}: ${brand.getColor(colorKey)};`,
    );
  }

  // Map theme colors directly to Sass variables
  for (const colorKey of Object.keys(brand.data.color ?? {})) {
    if (colorKey === "palette") {
      continue;
    }
    colorVariables.push(
      `$${colorKey}: ${brand.getColor(colorKey)} !default;`,
    );
  }

  // format-specific name mapping
  for (const [key, value] of Object.entries(nameMap)) {
    const resolvedValue = brand.getColor(value);
    if (resolvedValue !== value) {
      colorVariables.push(
        `$${key}: ${resolvedValue} !default;`,
      );
    }
  }
  // const colorEntries = Object.keys(brand.color);
  colorVariables.push('// quarto-scss-analysis-annotation { "action": "pop" }');
  colorCssVariables.push(
    "}",
    '// quarto-scss-analysis-annotation { "action": "pop" }',
  );
  return {
    defaults: colorVariables.join("\n"),
    uses: "",
    functions: "",
    mixins: "",
    rules: colorCssVariables.join("\n"),
  };
};

<<<<<<< HEAD
type BootstrapDefaultsConfig = {
  uses?: string;
  functions?: string;
  defaults?: Record<string, Record<string, string | boolean | number | null>>;
  mixins?: string;
  rules?: string;
};

const brandBootstrapBundle = (brand: Brand, key: string): SassBundleLayers => {
=======
const brandDefaultsBootstrapLayer = (
  brand: Brand,
): SassLayer => {
>>>>>>> 73f8183c
  // Bootstrap Variables from brand.defaults.bootstrap
  const brandBootstrap = brand?.data?.defaults
    ?.bootstrap as unknown as BootstrapDefaultsConfig;

  const bsVariables: string[] = [
    "/* Bootstrap variables from _brand.yml */",
    '// quarto-scss-analysis-annotation { "action": "push", "origin": "_brand.yml defaults.bootstrap.defaults" }',
  ];
  const bsDefaults = brandBootstrap.defaults || "";
  if (typeof bsDefaults === "string") {
    bsVariables.push(bsDefaults);
  } else if (typeof bsDefaults === "object") {
    for (const bsVar of Object.keys(bsDefaults)) {
      bsVariables.push(`$${bsVar}: ${bsDefaults[bsVar]} !default;`);
    }
  } else {
    throw new Error(
      "Invalid bootstrap defaults in _brand.yml or `brand`. " +
        "`defaults.bootstrap.defaults` expects a string or a dictionary  " +
        "mapping Sass variables to default values."
    );
  }
  bsVariables.push('// quarto-scss-analysis-annotation { "action": "pop" }');

  // Bootstrap Colors from color.palette
  // https://getbootstrap.com/docs/5.3/customize/color/#color-sass-maps
  const bootstrapColorVariables = [
    "black",
    "white",
    "blue",
    "indigo",
    "purple",
    "pink",
    "red",
    "orange",
    "yellow",
    "green",
    "teal",
    "cyan",
  ];

  const bsColors: string[] = [
    "/* Bootstrap color variables from _brand.yml */",
    '// quarto-scss-analysis-annotation { "action": "push", "origin": "_brand.yml color.palette" }',
  ];

  if (bootstrapColorVariables.length > 0) {
    for (const colorKey of Object.keys(brand.data?.color?.palette ?? {})) {
      if (!bootstrapColorVariables.includes(colorKey)) {
        continue;
      }

      bsColors.push(`$${colorKey}: ${brand.getColor(colorKey)} !default;`);
    }
  }

  bsColors.push('// quarto-scss-analysis-annotation { "action": "pop" }');

<<<<<<< HEAD
  const scssWithQuartoAnnotation = (
    x: string | undefined,
    origin: string
  ): string => {
    if (!x) {
      return "";
    }

    return [
      `// quarto-scss-analysis-annotation { "action": "push", "origin": "_brand.yml defaults.bootstrap.${origin}" }`,
      x,
      '// quarto-scss-analysis-annotation { "action": "pop" }',
    ].join("\n");
  };

  const bsBundle: SassBundleLayers = {
    key,
    // dependency: "bootstrap",
    quarto: {
      defaults: bsColors.join("\n") + "\n" + bsVariables.join("\n"),
      uses: scssWithQuartoAnnotation(brandBootstrap.uses, "uses"),
      functions: scssWithQuartoAnnotation(
        brandBootstrap.functions,
        "functions"
      ),
      mixins: scssWithQuartoAnnotation(brandBootstrap.mixins, "mixins"),
      rules: scssWithQuartoAnnotation(brandBootstrap.rules, "rules"),
    },
=======
  return {
    defaults: bsColors.join("\n") + "\n" + bsVariables.join("\n"),
    uses: "",
    functions: "",
    mixins: "",
    rules: "",
>>>>>>> 73f8183c
  };
};

const brandTypographyLayer = (
  brand: Brand,
): SassLayer => {
  const typographyVariables: string[] = [
    "/* typography variables from _brand.yml */",
    '// quarto-scss-analysis-annotation { "action": "push", "origin": "_brand.yml typography" }',
  ];
  const typographyImports: Set<string> = new Set();
  const fonts = brand.data?.typography?.fonts ?? [];

  const getFontFamilies = (family: string | undefined) => {
    return fonts.filter((font) =>
      typeof font !== "string" && font.family === family
    );
  };

  const resolveGoogleFontFamily = (
    font: BrandFont[],
  ): string | undefined => {
    let googleFamily = "";
    for (const _resolvedFont of font) {
      const resolvedFont = _resolvedFont as (BrandFontGoogle | BrandFontBunny);
      if (resolvedFont.source !== "google") {
        return undefined;
      }
      const thisFamily = resolvedFont.family;
      if (!thisFamily) {
        continue;
      }
      if (googleFamily === "") {
        googleFamily = thisFamily;
      } else if (googleFamily !== thisFamily) {
        throw new Error(
          `Inconsistent Google font families found: ${googleFamily} and ${thisFamily}`,
        );
      }
      typographyImports.add(googleFontImportString(resolvedFont));
    }
    if (googleFamily === "") {
      return undefined;
    }
    return googleFamily;
  };

  const resolveBunnyFontFamily = (
    font: BrandFont[],
  ): string | undefined => {
    let googleFamily = "";
    for (const _resolvedFont of font) {
      const resolvedFont =
        _resolvedFont as (BrandFont | BrandFontGoogle | BrandFontBunny);
      // Typescript's type checker doesn't understand that it's ok to attempt
      // to access a property that might not exist on a type when you're
      // only testing for its existence.

      // deno-lint-ignore no-explicit-any
      const source = (resolvedFont as any).source;
      if (source && source !== "bunny") {
        return undefined;
      }
      const thisFamily = resolvedFont.family;
      if (!thisFamily) {
        continue;
      }
      if (googleFamily === "") {
        googleFamily = thisFamily;
      } else if (googleFamily !== thisFamily) {
        throw new Error(
          `Inconsistent Google font families found: ${googleFamily} and ${thisFamily}`,
        );
      }
      typographyImports.add(bunnyFontImportString(resolvedFont));
    }
    if (googleFamily === "") {
      return undefined;
    }
    return googleFamily;
  };

  type HTMLFontInformation = { [key: string]: unknown };

  type FontKind =
    | "base"
    | "headings"
    | "monospace"
    | "monospace-block"
    | "monospace-inline";
  const resolveHTMLFontInformation = (
    kind: FontKind,
  ): HTMLFontInformation | undefined => {
    let resolvedFontOptions = brand.data.typography?.[kind];
    if (!resolvedFontOptions) {
      return undefined;
    } else if (typeof resolvedFontOptions === "string") {
      resolvedFontOptions = { family: resolvedFontOptions };
    }
    const family = resolvedFontOptions.family;
    const font = getFontFamilies(family);
    const result: HTMLFontInformation = {};
    result.family = resolveGoogleFontFamily(font) ??
      resolveBunnyFontFamily(font) ??
      // resolveFilesFontFamily(font) ??
      family;
    for (
      const entry of [
        "line-height",
        "size",
        "weight",
        "style",
        "color",
        "background-color",
        "decoration",
      ]
    ) {
      // deno-lint-ignore no-explicit-any
      if ((resolvedFontOptions as any)[entry]) {
        // deno-lint-ignore no-explicit-any
        result[entry] = (resolvedFontOptions as any)[entry];
      }
    }
    return result;
  };

  const variableTranslations: Record<string, [string, string][]> = {
    "base": [
      // bootstrap
      ["family", "font-family-base"],
      ["size", "font-size-base"],
      ["line-height", "line-height-base"],
      ["weight", "font-weight-base"],

      // revealjs
      ["family", "mainFont"],
      ["size", "presentation-font-size-root"],
      ["line-height", "presentation-line-height"],
      // TBD?

      // mermaid
      ["family", "mermaid-font-family"],
      ["weight", "mermaid-font-weight"],
      // ["style", "font-style-base"],
      // ["weight", "font-weight-base"],
    ],
    "headings": [
      // bootstrap
      ["family", "headings-font-family"],
      ["line-height", "headings-line-height"],
      ["weight", "headings-font-weight"],
      ["weight", "h1h2h3-font-weight"],
      ["color", "headings-color"],
      ["style", "headings-font-style"],

      // revealjs
      ["family", "presentation-heading-font"],
      ["line-height", "presentation-heading-line-height"],
      ["weight", "presentation-heading-font-weight"],
      ["color", "presentation-heading-color"],
      // TODO: style, needs CSS change
    ],
    "link": [
      // bootstrap + revealjs
      ["color", "link-color"],
      ["background-color", "link-color-bg"],
      ["weight", "link-weight"],
      ["decoration", "link-decoration"],
    ],
    "monospace": [
      // bootstrap + revealjs
      ["family", "font-family-monospace"],
      // bootstrap
      ["size", "code-font-size"],
      // forward explicitly to both `code` and `pre`
      // because that interacts less with the default bootstrap styles
      ["color", "code-color"], // this is also revealjs
      ["color", "pre-color"],

      ["weight", "font-weight-monospace"],

      // revealjs
      ["size", "code-block-font-size"],
      ["color", "code-block-color"],

      // monospace forwards to both block and inline
      ["background-color", "code-bg"],
      ["background-color", "code-block-bg"],
    ],
    "monospace-block": [
      // bootstrap + revealjs
      ["family", "font-family-monospace-block"],
      // bootstrap
      ["line-height", "pre-line-height"],
      ["color", "pre-color"],
      ["background-color", "pre-bg"],
      ["size", "code-block-font-size"],
      ["weight", "font-weight-monospace-block"],
      // revealjs
      ["line-height", "code-block-line-height"],
      ["color", "code-block-color"],
      ["background-color", "code-block-bg"],
    ],
    "monospace-inline": [
      // bootstrap + revealjs
      ["family", "font-family-monospace-inline"],
      ["color", "code-color"],
      ["background-color", "code-bg"],
      // bootstrap
      ["size", "code-inline-font-size"],
      ["weight", "font-weight-monospace-inline"],
      // revealjs
      // ["size", "code-block-font-size"],
    ],
  };

  for (
    const kind of [
      // more specific entries go first
      "link",
      "monospace-block",
      "monospace-inline",
      "monospace",
      "headings",
      "base",
    ]
  ) {
    const fontInformation = resolveHTMLFontInformation(
      kind as FontKind,
    );
    if (!fontInformation) {
      continue;
    }
    const variables = variableTranslations[kind];
    if (!variables) {
      throw new Error(`Unknown typography kind ${kind}`);
    }
    for (const variable of variables) {
      const source = variable[0];
      const target = variable[1];
      if (fontInformation[source]) {
        let value = fontInformation[source];
        if (["color", "background-color"].includes(source)) {
          value = brand.getColor(value as string);
        }
        typographyVariables.push(
          `$${target}: ${value} !default;`,
        );
      }
    }
  }

  typographyVariables.push(
    '// quarto-scss-analysis-annotation { "action": "pop" }',
  );
  return {
    defaults: typographyVariables.join("\n"),
    uses: Array.from(typographyImports).join("\n"),
    functions: "",
    mixins: "",
    rules: "",
  };
};

export async function brandSassLayers(
  fileName: string | undefined,
  project: ProjectContext,
  nameMap: Record<string, string> = {},
): Promise<SassLayer[]> {
  const brand = await project.resolveBrand(fileName);
  const sassLayers: SassLayer[] = [];

  if (brand?.data.color) {
    sassLayers.push(brandColorLayer(brand, nameMap));
  }

  if (brand?.data.typography) {
    sassLayers.push(brandTypographyLayer(brand));
  }

  return sassLayers;
}

export async function brandBootstrapSassLayers(
  fileName: string | undefined,
  project: ProjectContext,
  nameMap: Record<string, string> = {},
): Promise<SassLayer[]> {
  const layers = await brandSassLayers(
    fileName,
    project,
    nameMap,
  );

  const brand = await project.resolveBrand(fileName);
  if (brand?.data?.defaults?.bootstrap) {
    layers.push(brandDefaultsBootstrapLayer(brand));
  }

  return layers;
}

export async function brandRevealSassLayers(
  input: string | undefined,
  _format: Format,
  project: ProjectContext,
): Promise<SassLayer[]> {
  return brandSassLayers(
    input,
    project,
    defaultColorNameMap,
  );
}

export async function brandSassFormatExtras(
  input: string | undefined,
  _format: Format,
  project: ProjectContext,
): Promise<FormatExtras> {
  const htmlSassBundleLayers = await brandBootstrapSassLayers(
    input,
    project,
    defaultColorNameMap,
  );
  return {
    html: {
      [kSassBundles]: [
        {
          key: "brand",
          dependency: "bootstrap",
          user: htmlSassBundleLayers,
        },
      ],
    },
  };
}<|MERGE_RESOLUTION|>--- conflicted
+++ resolved
@@ -202,7 +202,6 @@
   };
 };
 
-<<<<<<< HEAD
 type BootstrapDefaultsConfig = {
   uses?: string;
   functions?: string;
@@ -211,12 +210,9 @@
   rules?: string;
 };
 
-const brandBootstrapBundle = (brand: Brand, key: string): SassBundleLayers => {
-=======
 const brandDefaultsBootstrapLayer = (
   brand: Brand,
 ): SassLayer => {
->>>>>>> 73f8183c
   // Bootstrap Variables from brand.defaults.bootstrap
   const brandBootstrap = brand?.data?.defaults
     ?.bootstrap as unknown as BootstrapDefaultsConfig;
@@ -275,7 +271,6 @@
 
   bsColors.push('// quarto-scss-analysis-annotation { "action": "pop" }');
 
-<<<<<<< HEAD
   const scssWithQuartoAnnotation = (
     x: string | undefined,
     origin: string
@@ -290,28 +285,16 @@
       '// quarto-scss-analysis-annotation { "action": "pop" }',
     ].join("\n");
   };
-
-  const bsBundle: SassBundleLayers = {
-    key,
-    // dependency: "bootstrap",
-    quarto: {
-      defaults: bsColors.join("\n") + "\n" + bsVariables.join("\n"),
-      uses: scssWithQuartoAnnotation(brandBootstrap.uses, "uses"),
-      functions: scssWithQuartoAnnotation(
-        brandBootstrap.functions,
-        "functions"
-      ),
-      mixins: scssWithQuartoAnnotation(brandBootstrap.mixins, "mixins"),
-      rules: scssWithQuartoAnnotation(brandBootstrap.rules, "rules"),
-    },
-=======
+  
   return {
     defaults: bsColors.join("\n") + "\n" + bsVariables.join("\n"),
-    uses: "",
-    functions: "",
-    mixins: "",
-    rules: "",
->>>>>>> 73f8183c
+    uses: scssWithQuartoAnnotation(brandBootstrap.uses, "uses"),
+    functions: scssWithQuartoAnnotation(
+      brandBootstrap.functions,
+      "functions"
+    ),
+    mixins: scssWithQuartoAnnotation(brandBootstrap.mixins, "mixins"),
+    rules: scssWithQuartoAnnotation(brandBootstrap.rules, "rules"),
   };
 };
 
