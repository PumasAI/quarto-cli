--- conflicted
+++ resolved
@@ -34,11 +34,8 @@
   kPdfEngine,
   kQuartoFilters,
   kReferenceLocation,
-<<<<<<< HEAD
   kReferences,
-=======
   kRemoveHidden,
->>>>>>> 7c2cf492
   kShortcodes,
   kTblColwidths,
   kTocTitleDocument,
