--- conflicted
+++ resolved
@@ -1,17 +1,9 @@
 /*
-<<<<<<< HEAD
- * types.ts
- *
- * Copyright (C) 2020 by RStudio, PBC
- *
- */
-=======
 * types.ts
 *
 * Copyright (C) 2020-2022 Posit Software, PBC
 *
 */
->>>>>>> 1741ba54
 
 import { ProjectContext } from "../project/types.ts";
 
