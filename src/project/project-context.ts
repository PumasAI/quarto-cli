/*
* project-context.ts
*
* Copyright (C) 2020 by RStudio, PBC
*
*/

import {
  dirname,
  globToRegExp,
  isAbsolute,
  join,
  relative,
  SEP_PATTERN,
} from "path/mod.ts";
import { existsSync, walkSync } from "fs/mod.ts";
import { ld } from "lodash/mod.ts";

import { ProjectType } from "./types/types.ts";
import { Metadata } from "../config/types.ts";
import {
  kProjectLibDir,
  kProjectOutputDir,
  kProjectPostRender,
  kProjectPreRender,
  kProjectRender,
  kProjectType,
  ProjectConfig,
  ProjectContext,
} from "./types.ts";

import { readYaml } from "../core/yaml.ts";
import { mergeConfigs } from "../core/config.ts";
import { kSkipHidden, pathWithForwardSlashes } from "../core/path.ts";

import { includedMetadata } from "../config/metadata.ts";
import {
  kHtmlMathMethod,
  kLanguageDefaults,
  kMetadataFile,
  kMetadataFiles,
  kQuartoVarsKey,
} from "../config/constants.ts";

import { projectType } from "./types/project-types.ts";

import { resolvePathGlobs } from "../core/path.ts";
import {
  readLanguageTranslations,
  resolveLanguageMetadata,
} from "../core/language.ts";

import {
  engineIgnoreGlobs,
  executionEngineKeepFiles,
  fileExecutionEngine,
} from "../execute/engine.ts";
import { kMarkdownEngine } from "../execute/types.ts";

import { projectResourceFiles } from "./project-resources.ts";
import { gitignoreEntries } from "./project-gitignore.ts";

import { projectConfigFile, projectVarsFile } from "./project-shared.ts";
import { RenderFlags } from "../command/render/types.ts";
import { kSite, kWebsite } from "./types/website/website-config.ts";

import { readAndValidateYamlFromFile } from "../core/schema/validated-yaml.ts";

import { getProjectConfigSchema } from "../core/schema/project-config.ts";
import { getFrontMatterSchema } from "../core/schema/front-matter.ts";

export function deleteProjectMetadata(metadata: Metadata) {
  // see if the active project type wants to filter the config printed
  const projType = projectType(
    (metadata as ProjectConfig).project?.[kProjectType],
  );
  if (projType.metadataFields) {
    for (const field of projType.metadataFields().concat("project")) {
      if (typeof (field) === "string") {
        delete metadata[field];
      } else {
        for (const key of Object.keys(metadata)) {
          if (field.test(key)) {
            delete metadata[key];
          }
        }
      }
    }
  }

  // remove project config
  delete metadata.project;
}

export async function projectContext(
  path: string,
  flags?: RenderFlags,
  force = false,
  forceHtml = false,
): Promise<ProjectContext | undefined> {
  let dir = Deno.realPathSync(
    Deno.statSync(path).isDirectory ? path : dirname(path),
  );
  const originalDir = dir;

<<<<<<< HEAD
  const configSchema = await getProjectConfigSchema();
  
=======
  const configSchema = await getConfigSchema();

>>>>>>> d3be3cdf
  while (true) {
    const configFile = projectConfigFile(dir);
    if (configFile) {
      // config files are the main file + any subfiles read
      const configFiles = [configFile];

      const errMsg = "Project _quarto.yml validation failed.";
      let projectConfig = (await readAndValidateYamlFromFile(
        configFile,
        configSchema,
        errMsg,
      )) as ProjectConfig;
      projectConfig.project = projectConfig.project || {};
      const includedMeta = await includedMetadata(
        dir,
        projectConfig,
        configSchema,
      );
      const metadata = includedMeta.metadata;
      configFiles.push(...includedMeta.files);
      projectConfig = mergeConfigs(projectConfig, metadata);
      delete projectConfig[kMetadataFile];
      delete projectConfig[kMetadataFiles];

      // migrate any legacy config
      projectConfig = migrateProjectConfig(projectConfig);

      // read vars and merge into the project
      const varsFile = projectVarsFile(dir);
      if (varsFile) {
        configFiles.push(varsFile);
        const vars = readYaml(varsFile) as Metadata;
        projectConfig[kQuartoVarsKey] = mergeConfigs(
          projectConfig[kQuartoVarsKey] || {},
          vars,
        );
      }

      // resolve translations
      const translationFiles = await resolveLanguageTranslations(
        projectConfig,
        dir,
      );
      configFiles.push(...translationFiles);

      if (projectConfig?.project) {
        // provide output-dir from command line if specfified
        if (flags?.outputDir) {
          projectConfig.project[kProjectOutputDir] = flags.outputDir;
        }

        // convert pre and post render to array
        if (typeof (projectConfig.project[kProjectPreRender]) === "string") {
          projectConfig.project[kProjectPreRender] = [
            projectConfig.project[kProjectPreRender] as unknown as string,
          ];
        }
        if (typeof (projectConfig.project[kProjectPostRender]) === "string") {
          projectConfig.project[kProjectPostRender] = [
            projectConfig.project[kProjectPostRender] as unknown as string,
          ];
        }

        // get project config and type
        const type = projectType(projectConfig.project?.[kProjectType]);
        if (
          projectConfig.project[kProjectLibDir] === undefined && type.libDir
        ) {
          projectConfig.project[kProjectLibDir] = type.libDir;
        }
        if (!projectConfig.project[kProjectOutputDir] && type.outputDir) {
          projectConfig.project[kProjectOutputDir] = type.outputDir;
        }
        // see if the project [kProjectType] wants to filter the project config
        if (type.config) {
          projectConfig = await type.config(dir, projectConfig, forceHtml);
        }
        const { files, engines } = projectInputFiles(dir, projectConfig);

        // if we are attemping to get the projectConext for a file and the
        // file isn't in list of input files then return undefined
        const fullPath = Deno.realPathSync(path);
        if (Deno.statSync(fullPath).isFile && !files.includes(fullPath)) {
          return undefined;
        }

        return {
          dir,
          engines,
          files: {
            input: files,
            resources: projectResourceFiles(dir, projectConfig),
            config: configFiles,
            configResources: projectConfigResources(dir, projectConfig, type),
          },
          config: projectConfig,
          formatExtras: type.formatExtras,
        };
      } else {
        const { files, engines } = projectInputFiles(dir);
        return {
          dir,
          engines,
          config: projectConfig,
          files: {
            input: files,
            resources: projectResourceFiles(dir, projectConfig),
            config: configFiles,
            configResources: projectConfigResources(dir, projectConfig),
          },
        };
      }
    } else {
      const nextDir = dirname(dir);
      if (nextDir === dir) {
        if (force) {
          const context: ProjectContext = {
            dir: originalDir,
            engines: [],
            config: { project: {} },
            files: {
              input: [],
            },
          };
          if (Deno.statSync(path).isDirectory) {
            const { files, engines } = projectInputFiles(originalDir);
            context.engines = engines;
            context.files.input = files;
          } else {
            const input = Deno.realPathSync(path);
            context.engines = [
              fileExecutionEngine(input)?.name || kMarkdownEngine,
            ];
            context.files.input = [input];
          }
          return context;
        } else {
          return undefined;
        }
      } else {
        dir = nextDir;
      }
    }
  }
}

function migrateProjectConfig(projectConfig: ProjectConfig) {
  projectConfig = ld.cloneDeep(projectConfig);

  // migrate 'site' to 'website'
  if (projectConfig.project[kProjectType] === kSite) {
    projectConfig.project[kProjectType] = kWebsite;
  }
  if (projectConfig[kSite]) {
    projectConfig[kWebsite] = ld.cloneDeep(projectConfig[kSite]);
    delete projectConfig[kSite];
  }
  return projectConfig;
}

async function resolveLanguageTranslations(
  projectConfig: ProjectConfig,
  dir: string,
) {
  const files: string[] = [];

  // read any language file pointed to by the project
  files.push(...(await resolveLanguageMetadata(projectConfig, dir)));

  // read _language.yml and merge into the project
  const translations = await readLanguageTranslations(
    join(dir, "_language.yml"),
  );
  projectConfig[kLanguageDefaults] = mergeConfigs(
    translations.language,
    projectConfig[kLanguageDefaults],
  );
  files.push(...translations.files);
  return files;
}

// read project context (if there is no project config file then still create
// a context (i.e. implicitly treat directory as a project)
export function projectContextForDirectory(
  path: string,
  flags?: RenderFlags,
): Promise<ProjectContext> {
  return projectContext(path, flags, true) as Promise<ProjectContext>;
}

export function projectIsWebsite(context?: ProjectContext): boolean {
  if (context) {
    const projType = projectType(context.config?.project?.[kProjectType]);
    return projType.type === kWebsite || projType.inheritsType === kWebsite;
  } else {
    return false;
  }
}

export function projectIsBook(context?: ProjectContext): boolean {
  if (context) {
    const projType = projectType(context.config?.project?.[kProjectType]);
    return projType.type === "book";
  } else {
    return false;
  }
}

export function projectIgnoreGlobs(dir: string) {
  return engineIgnoreGlobs().concat(
    gitignoreEntries(dir).map((ignore) => `**/${ignore}**`),
  );
}

export async function projectMetadataForInputFile(
  input: string,
  flags?: RenderFlags,
  project?: ProjectContext,
): Promise<Metadata> {
  if (project) {
    // don't mutate caller
    project = ld.cloneDeep(project) as ProjectContext;
  } else {
    project = await projectContext(input, flags);
  }

  if (project?.dir && project?.config) {
    // If there is directory and configuration information
    // process paths
    return toInputRelativePaths(
      project.dir,
      dirname(input),
      project.config,
    ) as Metadata;
  } else {
    // Just return the config or empty metadata
    return project?.config || {};
  }
}

export async function directoryMetadataForInputFile(
  projectDir: string,
  inputDir: string,
) {
  // Finds a metadata file in a directory
  const metadataFile = (dir: string) => {
    return ["_metadata.yml", "_metadata.yaml"]
      .map((file) => join(dir, file))
      .find(existsSync);
  };

  // The path from the project dir to the input dir
  const relativePath = relative(projectDir, inputDir);
  const dirs = relativePath.split(SEP_PATTERN);

  // The config we'll ultimately return
  let config = {};

  // Walk through each directory (starting from the project and
  // walking deeper to the input)
  let currentDir = projectDir;
  const frontMatterSchema = await getFrontMatterSchema();
  await Promise.all(dirs.map(async (dir) => {
    currentDir = join(currentDir, dir);
    const file = metadataFile(currentDir);
    if (file) {
      // There is a metadata file, read it and merge it
      // Note that we need to convert paths that are relative
      // to the metadata file to be relative to input
      const errMsg = "Directory metadata validation failed.";
      const yaml = (await readAndValidateYamlFromFile(
        file,
        frontMatterSchema,
        errMsg,
      )) as Record<string, unknown>;

      // resolve format into expected structure
      if (yaml.format) {
        if (typeof (yaml.format) === "string") {
          yaml.format = {
            [yaml.format]: {},
          };
        } else if (typeof (yaml.format) === "object") {
          const formats = Object.keys(yaml.format!);
          for (const format of formats) {
            if (
              (yaml.format as Record<string, unknown>)[format] === "default"
            ) {
              (yaml.format as Record<string, unknown>)[format] = {};
            }
          }
        }
      }

      config = mergeConfigs(
        config,
        toInputRelativePaths(
          currentDir,
          inputDir,
          yaml as Record<string, unknown>,
        ),
      );
    }
  }));
  return config;
}

export function toInputRelativePaths(
  baseDir: string,
  inputDir: string,
  collection: Array<unknown> | Record<string, unknown>,
  parentKey?: unknown,
) {
  ld.forEach(
    collection,
    (
      value: unknown,
      index: unknown,
      collection: Array<unknown> | Record<string, unknown>,
    ) => {
      const assign = (value: unknown) => {
        if (typeof (index) === "number") {
          (collection as Array<unknown>)[index] = value;
        } else if (typeof (index) === "string") {
          (collection as Record<string, unknown>)[index] = value;
        }
      };

      if (parentKey === kHtmlMathMethod && index === "method") {
        // don't fixup html-math-method
      } else if (Array.isArray(value)) {
        assign(toInputRelativePaths(baseDir, inputDir, value));
      } else if (typeof (value) === "object") {
        assign(
          toInputRelativePaths(
            baseDir,
            inputDir,
            value as Record<string, unknown>,
            index,
          ),
        );
      } else if (typeof (value) === "string") {
        if (!isAbsolute(value)) {
          // if this is a valid file, then transform it to be relative to the input path
          const projectPath = join(baseDir, value);

          // Paths could be invalid paths (e.g. with colons or other weird characters)
          try {
            if (existsSync(projectPath)) {
              const offset = relative(inputDir, baseDir);
              assign(pathWithForwardSlashes(join(offset, value)));
            }
          } catch {
            // Just ignore this error as the path must not be a local file path
          }
        }
      }
    },
  );
  return collection;
}

function projectInputFiles(
  dir: string,
  metadata?: ProjectConfig,
): { files: string[]; engines: string[] } {
  const files: string[] = [];
  const engines: string[] = [];
  const keepFiles: string[] = [];

  const outputDir = metadata?.project[kProjectOutputDir];

  const projIgnoreGlobs = projectIgnoreGlobs(dir) // standard ignores for all projects
    .concat(["**/_*", "**/_*/**"]) // underscore prefx
    .concat(["**/.*", "**/.*/**"]) // hidden (dot prefix)
    .concat(["**/README.?([Rrq])md"]); // README

  // map to regex
  const projectIgnores = projIgnoreGlobs.map((glob) =>
    globToRegExp(glob, { extended: true, globstar: true })
  );

  const addFile = (file: string) => {
    if (!outputDir || !file.startsWith(join(dir, outputDir))) {
      const engine = fileExecutionEngine(file);
      if (engine) {
        if (!engines.includes(engine.name)) {
          engines.push(engine.name);
        }
        files.push(file);
        const keep = executionEngineKeepFiles(engine, file);
        if (keep) {
          keepFiles.push(...keep);
        }
      }
    }
  };

  const addDir = (dir: string) => {
    // ignore selected other globs

    for (
      const walk of walkSync(
        dir,
        {
          includeDirs: false,
          // this was done b/c some directories e.g. renv/packrat and potentially python
          // virtualenvs include symblinks to R or Python libraries that are in turn
          // circular. much safer to not follow symlinks!
          followSymlinks: false,
          skip: [kSkipHidden],
        },
      )
    ) {
      const pathRelative = pathWithForwardSlashes(relative(dir, walk.path));
      if (!projectIgnores.some((regex) => regex.test(pathRelative))) {
        addFile(walk.path);
      }
    }
  };

  const renderFiles = metadata?.project[kProjectRender];
  if (renderFiles) {
    const exclude = projIgnoreGlobs.concat(outputDir ? [outputDir] : []);
    const resolved = resolvePathGlobs(dir, renderFiles, exclude);
    (ld.difference(resolved.include, resolved.exclude) as string[])
      .forEach((file) => {
        if (Deno.statSync(file).isDirectory) {
          addDir(file);
        } else {
          addFile(file);
        }
      });
  } else {
    addDir(dir);
  }

  const inputFiles = ld.difference(
    ld.uniq(files),
    ld.uniq(keepFiles),
  ) as string[];

  return { files: inputFiles, engines };
}

function projectConfigResources(
  dir: string,
  metadata: Metadata,
  type?: ProjectType,
) {
  const resourceIgnoreFields = type
    ? ["project"].concat(
      type.resourceIgnoreFields ? type.resourceIgnoreFields() : [],
    )
    : [];
  const resources: string[] = [];
  const findResources = (
    collection: Array<unknown> | Record<string, unknown>,
    parentKey?: unknown,
  ) => {
    ld.forEach(
      collection,
      (value: unknown, index: unknown) => {
        if (parentKey === kHtmlMathMethod && index === "method") {
          // don't resolve html-math-method
        } else if (resourceIgnoreFields.includes(index as string)) {
          // project type specific ignore (e.g. site-navbar, site-sidebar)
        } else if (Array.isArray(value)) {
          findResources(value);
        } else if (typeof (value) === "object") {
          findResources(value as Record<string, unknown>, index);
        } else if (typeof (value) === "string") {
          const path = isAbsolute(value) ? value : join(dir, value);
          // Paths could be invalid paths (e.g. with colons or other weird characters)
          try {
            if (existsSync(path) && !Deno.statSync(path).isDirectory) {
              resources.push(Deno.realPathSync(path));
            }
          } catch {
            // Just ignore this error as the path must not be a local file path
          }
        }
      },
    );
  };

  findResources(metadata);
  return resources;
}<|MERGE_RESOLUTION|>--- conflicted
+++ resolved
@@ -103,13 +103,8 @@
   );
   const originalDir = dir;
 
-<<<<<<< HEAD
   const configSchema = await getProjectConfigSchema();
-  
-=======
-  const configSchema = await getConfigSchema();
-
->>>>>>> d3be3cdf
+
   while (true) {
     const configFile = projectConfigFile(dir);
     if (configFile) {
