--- conflicted
+++ resolved
@@ -7,18 +7,16 @@
 //    - commenting
 //    - edit on github
 
-Sidebars:
-<<<<<<< HEAD
-  - Sidebar generation
+
     
 TODO: refreshes occur while moving focus in any file
-=======
+
+Sidebars:
 - Sidebars appearance (including active?)
 - Active latching (latch menu)
 - Collapsing treatment
 - Implement sidebar: tools
-  
->>>>>>> 162d99d8
+
 
 TODO: breaking out of the standard container for a given page (page-layout: none)
 
