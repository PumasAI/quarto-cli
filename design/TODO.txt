--- conflicted
+++ resolved
@@ -1,7 +1,6 @@
 
 
 
-<<<<<<< HEAD
 Projects:
 1) metadata shared across subdirectories
    - remove _quarto.yml
@@ -32,9 +31,6 @@
 
 
 - Project is always a _quarto folder
-=======
-- project is always a _quarto folder
->>>>>>> 84e4056e
   - for a document we crawl up tree to find project folder
   - slurp up every yaml file in folder and merge
   - default suggestion: metadata.yml
